import { Component, ViewChild } from '@angular/core';
import { DomSanitizer} from '@angular/platform-browser';
import { NavController, IonicPage } from 'ionic-angular';
import { KeycloakService } from '../../services/keycloak/keycloak.service';
import { CincoService } from '../../services/cinco.service'
import { Chart } from 'chart.js';
import { FilterService } from '../../services/filter.service'
import { RolesService } from '../../services/roles.service';

@IonicPage({
<<<<<<< HEAD
  segment: 'projects',
  name: 'AllProjectsPage',
=======
  name: 'AllProjectsPage',
  segment: 'projects',
>>>>>>> 5333e4fb
})
@Component({
  selector: 'all-projects',
  templateUrl: 'all-projects.html'
})
export class AllProjectsPage {
  loading: any;
  userHasCalendar: boolean;
  allProjects: any;
  allFilteredProjects: any;
  numberOfContracts: {
    new: number,
    renewal: number,
  }
  user: any;
  numberOfInvoices: {
    fewerThan60Days: number,
    fewerThan30Days: number,
    sent: number,
    late: number,
    paidLast30Days: number,
  }
  projects: Array<{
    icon: string,
    title: string,
    datas: Array<{
      label: string,
      value: string,
      status?: string
    }>,
    meetings: Array<{
      label: string,
      value: string
    }>
  }>;

  industryFilterValues: Array<{
    key: string,
    prettyValue: string
  }> = [];

  managersFilterValues: any = [];

  userRoles: any;

  @ViewChild('contractsCanvas') contractsCanvas;
  contractsChart: any;

  @ViewChild('invoicesCanvas') invoicesCanvas;
  invoicesChart: any;

  constructor(
    public navCtrl: NavController,
    private cincoService: CincoService,
    private sanitizer: DomSanitizer,
    private keycloak: KeycloakService,
    private rolesService: RolesService,
    private filterService: FilterService
  ) {
    this.getDefaults();
  }

  ionViewCanEnter() {
    if(!this.keycloak.authenticated())
    {
      this.navCtrl.setRoot('LoginPage');
      this.navCtrl.popToRoot();
    }
    return this.keycloak.authenticated();
  }

  ionViewWillEnter() {
    if(!this.keycloak.authenticated())
    {
      this.navCtrl.push('LoginPage');
    }
  }

  async ngOnInit(){
    this.rolesService.getData.subscribe((userRoles) => {
      this.userRoles = userRoles;
      this.getIndustries();
      if(this.userRoles.isStaffInc) { this.getMyProjects(); }
      else { this.getAllProjects(); }
      this.getCurrentUser();
    });
    this.rolesService.getUserRoles();
  }

  getMyProjects(){
    this.cincoService.getMyProjects().subscribe(response => {
        this.allProjects = response;
        for(let eachProject of this.allProjects) {
          // After uploading a logo, Cinco will provide same name,
          // so a refresh to the image needs to be forced.
          // This is to refresh an image that have same URL
          if(eachProject.config.logoRef) { eachProject.config.logoRef += "?" + new Date().getTime(); }
        }
        this.allFilteredProjects = this.filterService.resetFilter(this.allProjects);
        this.loading.projects = false;
    });
  }

  getAllProjects(){
    this.cincoService.getAllProjects().subscribe(response => {
        this.allProjects = response;
        for(let eachProject of this.allProjects) {
          // After uploading a logo, Cinco will provide same name,
          // so a refresh to the image needs to be forced.
          // This is to refresh an image that have same URL
          if(eachProject.config.logoRef) { eachProject.config.logoRef += "?" + new Date().getTime(); }
          // Currently PMs are returned with their KC IDs
          // This translates to LF IDs
          if(eachProject.config.programManagers.length > 0) {
            for(let eachManager of eachProject.config.programManagers) {
              this.cincoService.getUser(eachManager).subscribe(response => {
                if(response) {
                  eachProject.managers.push(response.lfId);
                  // Prevent dupes in PMs filter list
                  if(!this.managersFilterValues.some(lfId => lfId == response.lfId)) {
                      this.managersFilterValues.push(response.lfId);
                  }
                  this.allFilteredProjects = this.filterService.resetFilter(this.allProjects);
                }
              });
            }
          }
        }
        this.allFilteredProjects = this.filterService.resetFilter(this.allProjects);
        this.loading.projects = false;
    });
  }

  getCurrentUser(){
    this.cincoService.getCurrentUser().subscribe(response => {
      this.user = response;
      if (response.hasOwnProperty('calendar') && response.calendar) {
        this.userHasCalendar = true;
        this.user.calendar = this.sanitizer.bypassSecurityTrustResourceUrl(response.calendar);
      }
    });
  }

  viewProject(projectId){
    this.navCtrl.setRoot('ProjectPage', {
      projectId: projectId
    });
  }

  projectSelected(event, project) {
    this.navCtrl.push('ProjectPage', {
      project: project
    });
  }

  ionViewDidLoad() {
    let barOptions = this.getBarOptions();
    this.contractsChart = new Chart(this.contractsCanvas.nativeElement, {
      type: 'bar',
      data: {
        labels: ["NEW", "RENEWAL"],
        datasets: [{
             label: '# of Contracts',
             data: [this.numberOfContracts.new, this.numberOfContracts.renewal],
             backgroundColor: [
                 'rgba(163,131,107,1)',
                 'rgba(225,170,128,1)',
             ]
         }]
      },
      options: barOptions
    });

    this.invoicesChart = new Chart(this.invoicesCanvas.nativeElement, {
      type: 'bar',
      data: {
        labels: ["<60 Days", "<30 Days", "SENT", "LATE", "PAID"],
        datasets: [{
             label: '# of Invoices',
             data: [
               this.numberOfInvoices.fewerThan60Days,
               this.numberOfInvoices.fewerThan30Days,
               this.numberOfInvoices.sent,
               this.numberOfInvoices.late,
               this.numberOfInvoices.paidLast30Days],
             backgroundColor: [
                 'rgba(196,221,140,1)',
                 'rgba(171,206,92,1)',
                 'rgba(136,186,22,1)',
                 'rgba(245,166,35,1)',
                 'rgba(65,117,5,1)',
             ]
         }]
      },
      options: barOptions
    });

  }

  getBarOptions(){
    return {
      layout:{
        padding: 20
      },
      responsive: true,
      tooltips: {
          enabled: true
      },
      hover :{
          animationDuration:0
      },
      scales: {
          xAxes: [{
              ticks: {
                  beginAtZero:true,
                  fontSize:11
              },
              scaleLabel:{
                  display:false
              },
              gridLines: {
                display:false,
              },
              stacked: true
          }],
          yAxes: [{
              gridLines: {
                  display:false,
                  color: "#fff",
                  zeroLineColor: "#fff",
                  zeroLineWidth: 0
              },
              ticks: {
                  beginAtZero: true,
                  fontSize:11
              },
              stacked: true,
              display: false,
              barThickness: 300,
          }]
      },
      legend:{
          display: false
      }
    }
  }

  getDefaults(){

    this.userRoles = this.rolesService.userRoleDefaults;

    this.userHasCalendar = false;

    this.loading = {
      charts: true,
      projects: true,
    }

    this.numberOfContracts = {
      new: 15,
      renewal: 50
    };

    this.numberOfInvoices = {
      fewerThan60Days: 50,
      fewerThan30Days: 50,
      sent: 60,
      late: 15,
      paidLast30Days: 15,
    };

    this.user = {
      userId: "",
      email: "",
      roles: [],
      calendar: null,
    }

    this.projects = [
      {
        icon: "assets/test/zephyr-logo.png",
        title: "Zephyr",
        datas: [
          {
            label: "Upcoming",
            value: "2",
          },
          {
            label: "Contracts",
            value: "1",
          },
          {
            label: "Invoices",
            value: "3 (2)",
            status: "alert"
          },
          {
            label: "Paid",
            value: "2"
          },
        ],
        meetings: [
          {
            label: "Zeph Board Meeting",
            value: "3/18/2017, 4:00 - 5:00 pst"
          },
        ],
      },
      {
        icon: "assets/test/todo-logo.png",
        title: "TODO",
        datas: [
          {
            label: "Upcoming",
            value: "2",
          },
          {
            label: "Contracts",
            value: "1",
          },
          {
            label: "Invoices",
            value: "3 (2)",
            status: "alert"
          },
          {
            label: "Paid",
            value: "2"
          },
        ],
        meetings: [
          {
            label: "Board Meeting",
            value: "3/18/2017, 4:00 - 5:00 pst"
          }
        ],
      },
      {
        icon: "assets/test/openswitch-logo.png",
        title: "OpenSwitch",
        datas: [
          {
            label: "Upcoming",
            value: "2",
          },
          {
            label: "Contracts",
            value: "1",
          },
          {
            label: "Invoices",
            value: "3 (2)",
            status: "alert"
          },
          {
            label: "Paid",
            value: "2"
          },
        ],
        meetings: [
          {
            label: "Board Meeting",
            value: "3/18/2017, 4:00 - 5:00 pst"
          }
        ],
      },
      {
        icon: "assets/test/openchain-logo.png",
        title: "OpenChain",
        datas: [
          {
            label: "Upcoming",
            value: "9",
          },
          {
            label: "Contracts",
            value: "1",
          },
          {
            label: "Invoices",
            value: "3 (2)",
            status: "alert"
          },
          {
            label: "Paid",
            value: "2"
          },
        ],
        meetings: [
          {
            label: "Board Meeting",
            value: "3/18/2017, 4:00 - 5:00 pst"
          }
        ],
      },
    ];
  }

  openAccountSettings() {
    this.navCtrl.setRoot('AccountSettingsPage');
  }

  getIndustries() {
    this.cincoService.getProjectSectors().subscribe(response => {
      let projectSectors = response;
      for (let key in projectSectors) {
        if (projectSectors.hasOwnProperty(key)) {
          let industry = {
            key: key,
            prettyValue: projectSectors[key]
          };
          this.industryFilterValues.push(industry);
        }
      }
    });
  }

  filterAllProjects(projectProperty, keyword) {
    if(keyword == "NO_FILTER") {
      this.allFilteredProjects = this.filterService.resetFilter(this.allProjects);
    }
    else {
      this.allFilteredProjects = this.filterService.filterAllProjects(this.allProjects, projectProperty, keyword);
    }
  }

}<|MERGE_RESOLUTION|>--- conflicted
+++ resolved
@@ -8,13 +8,8 @@
 import { RolesService } from '../../services/roles.service';
 
 @IonicPage({
-<<<<<<< HEAD
-  segment: 'projects',
-  name: 'AllProjectsPage',
-=======
   name: 'AllProjectsPage',
   segment: 'projects',
->>>>>>> 5333e4fb
 })
 @Component({
   selector: 'all-projects',
