// Copyright The Linux Foundation and each contributor to CommunityBridge.
// SPDX-License-Identifier: MIT

package gitlab_organizations

import (
	"context"
	"encoding/json"
	"errors"
	"fmt"
	"io"
	"net/http"
	"net/url"
	"sort"
	"strconv"
	"strings"

	"time"

	"github.com/aws/aws-sdk-go/aws"
	"github.com/communitybridge/easycla/cla-backend-go/company"
	"github.com/communitybridge/easycla/cla-backend-go/signatures"
	"github.com/communitybridge/easycla/cla-backend-go/users"
	"github.com/communitybridge/easycla/cla-backend-go/v2/repositories"

	"github.com/communitybridge/easycla/cla-backend-go/v2/common"

	"github.com/communitybridge/easycla/cla-backend-go/config"
	gitlabApi "github.com/communitybridge/easycla/cla-backend-go/gitlab_api"
	"github.com/go-openapi/strfmt"

	"github.com/communitybridge/easycla/cla-backend-go/gen/v1/models"
	projectService "github.com/communitybridge/easycla/cla-backend-go/v2/project-service"

	"github.com/communitybridge/easycla/cla-backend-go/events"
	v2Models "github.com/communitybridge/easycla/cla-backend-go/gen/v2/models"
	log "github.com/communitybridge/easycla/cla-backend-go/logging"
	"github.com/communitybridge/easycla/cla-backend-go/projects_cla_groups"
	"github.com/communitybridge/easycla/cla-backend-go/utils"
	v2ProjectService "github.com/communitybridge/easycla/cla-backend-go/v2/project-service"
	"github.com/communitybridge/easycla/cla-backend-go/v2/store"
	"github.com/sirupsen/logrus"
	goGitLab "github.com/xanzy/go-gitlab"
)

// ServiceInterface contains functions of GitlabOrganizations service
type ServiceInterface interface {
	AddGitLabOrganization(ctx context.Context, input *common.GitLabAddOrganization) (*v2Models.GitlabProjectOrganizations, error)
	GetGitLabOrganization(ctx context.Context, gitLabOrganizationID string) (*v2Models.GitlabOrganization, error)
	GetGitLabOrganizationByID(ctx context.Context, gitLabOrganizationID string) (*common.GitLabOrganization, error)
	GetGitLabOrganizationByName(ctx context.Context, gitLabOrganizationName string) (*v2Models.GitlabOrganization, error)
	GetGitLabOrganizationByFullPath(ctx context.Context, gitLabOrganizationFullPath string) (*v2Models.GitlabOrganization, error)
	GetGitLabOrganizationByURL(ctx context.Context, url string) (*v2Models.GitlabOrganization, error)
	GetGitLabOrganizationByGroupID(ctx context.Context, gitLabGroupID int64) (*v2Models.GitlabOrganization, error)
	GetGitLabOrganizations(ctx context.Context) (*v2Models.GitlabProjectOrganizations, error)
	GetGitLabOrganizationsEnabled(ctx context.Context) (*v2Models.GitlabProjectOrganizations, error)
	GetGitLabOrganizationsEnabledWithAutoEnabled(ctx context.Context) (*v2Models.GitlabProjectOrganizations, error)
	GetGitLabOrganizationsByProjectSFID(ctx context.Context, projectSFID string) (*v2Models.GitlabProjectOrganizations, error)
	GetGitLabOrganizationByState(ctx context.Context, gitLabOrganizationID, authState string) (*v2Models.GitlabOrganization, error)
	GetGitLabGroupMembers(ctx context.Context, groupID string) (*v2Models.GitlabGroupMembersList, error)
	UpdateGitLabOrganization(ctx context.Context, input *common.GitLabAddOrganization) error
	UpdateGitLabOrganizationAuth(ctx context.Context, gitLabOrganizationID string, oauthResp *gitlabApi.OauthSuccessResponse, authExpiryTime int64) error
	DeleteGitLabOrganizationByFullPath(ctx context.Context, projectSFID string, gitlabOrgFullPath string) error
	InitiateSignRequest(ctx context.Context, req *http.Request, gitlabClient *goGitLab.Client, repositoryID, mergeRequestID, originURL, contributorBaseURL string, eventService events.Service) (*string, error)
	RefreshGitLabOrganizationAuth(ctx context.Context, gitLabOrg *common.GitLabOrganization) (*string, error)
}

// Service data modelffGetGitLabOrganizationByID
type Service struct {
	repo               RepositoryInterface
	v2GitRepoService   repositories.ServiceInterface
	claGroupRepository projects_cla_groups.Repository
	gitLabApp          *gitlabApi.App
	storeRepo          store.Repository
	userService        users.Service
	signatureRepo      signatures.SignatureRepository
	companyRepository  company.IRepository
}

// NewService creates a new gitlab organization service
func NewService(repo RepositoryInterface, v2GitRepoService repositories.ServiceInterface, claGroupRepository projects_cla_groups.Repository, storeRepo store.Repository, userService users.Service, signaturesRepo signatures.SignatureRepository, companyRepository company.IRepository) ServiceInterface {
	return &Service{
		repo:               repo,
		v2GitRepoService:   v2GitRepoService,
		claGroupRepository: claGroupRepository,
		gitLabApp:          gitlabApi.Init(config.GetConfig().Gitlab.AppClientID, config.GetConfig().Gitlab.AppClientSecret, config.GetConfig().Gitlab.AppPrivateKey),
		userService:        userService,
		storeRepo:          storeRepo,
		signatureRepo:      signaturesRepo,
		companyRepository:  companyRepository,
	}
}

// AddGitLabOrganization adds the specified GitLab organization
func (s *Service) AddGitLabOrganization(ctx context.Context, input *common.GitLabAddOrganization) (*v2Models.GitlabProjectOrganizations, error) {
	f := logrus.Fields{
		"functionName":            "v2.gitlab_organizations.service.AddGitLabOrganization",
		utils.XREQUESTID:          ctx.Value(utils.XREQUESTID),
		"projectSFID":             input.ProjectSFID,
		"parentProjectSFID":       input.ParentProjectSFID,
		"autoEnabled":             input.AutoEnabled,
		"branchProtectionEnabled": input.BranchProtectionEnabled,
		"groupID":                 input.ExternalGroupID,
		"groupFullPath":           input.OrganizationFullPath,
	}

	var existingModel *v2Models.GitlabOrganization
	var getErr error
	if input.OrganizationFullPath != "" {
		existingModel, getErr = s.GetGitLabOrganizationByFullPath(ctx, input.OrganizationFullPath)
		if getErr != nil {
			log.WithFields(f).WithError(getErr).Warnf("problem querying GitLab group/organization using full path: %s", input.OrganizationFullPath)
			return nil, getErr
		}
	}
	if input.ExternalGroupID > 0 {
		existingModel, getErr = s.GetGitLabOrganizationByGroupID(ctx, input.ExternalGroupID)
		if getErr != nil {
			log.WithFields(f).WithError(getErr).Warnf("problem querying GitLab group/organization using group ID: %d", input.ExternalGroupID)
			return nil, getErr
		}
	}

	// If we have an existing record/entry
	if existingModel != nil {
		// Check to make sure another project doesn't own this GitLab Group - only care about conflicts if it is enabled
		if existingModel.ProjectSfid != input.ProjectSFID && existingModel.Enabled {
			psc := projectService.GetClient()
			requestedProjectModel, projectLookupErr := psc.GetProject(input.ProjectSFID)
			if projectLookupErr != nil || requestedProjectModel == nil {
				return nil, projectLookupErr
			}
			existingProjectModel, projectLookupErr := psc.GetProject(existingModel.ProjectSfid)
			if projectLookupErr != nil || existingProjectModel == nil {
				log.WithFields(f).WithError(projectLookupErr).Warnf("unable to lookup project with SFID: %s", existingModel.ProjectSfid)
				return nil, projectLookupErr
			}
			msg := fmt.Sprintf("unable to add or update the GitLab Group/Organization - already taken by another project: %s (%s) - unable to add to this project: %s (%s)",
				existingProjectModel.Name, existingModel.ProjectSfid,
				requestedProjectModel.Name, input.ProjectSFID)
			log.WithFields(f).Warn(msg)

			// Return the error model
			return nil, &utils.ProjectConflict{
				Message: "unable to add or update the GitLab Group/Organization - already taken by another project",
				ProjectA: utils.ProjectSummary{
					Name: requestedProjectModel.Name,
					ID:   input.ProjectSFID,
				},
				ProjectB: utils.ProjectSummary{
					Name: existingProjectModel.Name,
					ID:   existingModel.ProjectSfid,
				},
			}
		}

		updateErr := s.UpdateGitLabOrganization(ctx, input)
		if updateErr != nil {
			log.WithFields(f).WithError(updateErr).Warnf("problem updating GitLab group/organization, error: %+v", updateErr)
			return nil, getErr
		}
		return s.GetGitLabOrganizationsByProjectSFID(ctx, input.ProjectSFID)
	}

	log.WithFields(f).Debug("adding GitLab organization...")
	resp, err := s.repo.AddGitLabOrganization(ctx, input, true)
	if err != nil {
		log.WithFields(f).WithError(err).Warn("problem adding gitlab organization for project")
		return nil, err
	}
	log.WithFields(f).Debugf("created GitLab organization with ID: %s", resp.OrganizationID)

	return s.GetGitLabOrganizationsByProjectSFID(ctx, input.ProjectSFID)
}

// GetGitLabOrganization returns the GitLab organization based on the specified GitLab Organization ID
func (s *Service) GetGitLabOrganization(ctx context.Context, gitlabOrganizationID string) (*v2Models.GitlabOrganization, error) {
	dbModel, err := s.GetGitLabOrganizationByID(ctx, gitlabOrganizationID)
	if err != nil {
		return nil, err
	}

	if dbModel == nil {
		return nil, nil
	}

	return common.ToModel(dbModel), err
}

// GetGitLabOrganizationByID returns the record associated with the GitLab Organization ID
func (s *Service) GetGitLabOrganizationByID(ctx context.Context, gitLabOrganizationID string) (*common.GitLabOrganization, error) {
	f := logrus.Fields{
		"functionName":         "v2.gitlab_organizations.service.GetGitLabOrganizationByID",
		utils.XREQUESTID:       ctx.Value(utils.XREQUESTID),
		"gitLabOrganizationID": gitLabOrganizationID,
	}

	log.WithFields(f).Debugf("fetching gitlab organization for gitlab org id: %s", gitLabOrganizationID)
	dbModel, err := s.repo.GetGitLabOrganization(ctx, gitLabOrganizationID)
	if err != nil {
		return nil, err
	}

	return dbModel, nil
}

// GetGitLabOrganizationByName returns the gitlab organization based on the Group/Org name
func (s *Service) GetGitLabOrganizationByName(ctx context.Context, gitLabOrganizationName string) (*v2Models.GitlabOrganization, error) {
	f := logrus.Fields{
		"functionName":         "v2.gitlab_organizations.service.GetGitLabOrganizationByName",
		utils.XREQUESTID:       ctx.Value(utils.XREQUESTID),
		"gitlabOrganizationID": gitLabOrganizationName,
	}

	log.WithFields(f).Debugf("fetching gitlab organization for gitlab org id: %s", gitLabOrganizationName)
	dbModel, err := s.repo.GetGitLabOrganizationByName(ctx, gitLabOrganizationName)
	if err != nil {
		return nil, err
	}

	return common.ToModel(dbModel), nil
}

// GetGitLabOrganizationByFullPath returns the GitLab group/organization using the specified full path
func (s *Service) GetGitLabOrganizationByFullPath(ctx context.Context, gitLabOrganizationFullPath string) (*v2Models.GitlabOrganization, error) {
	f := logrus.Fields{
		"functionName":               "v2.gitlab_organizations.service.GetGitLabOrganizationByFullPath",
		utils.XREQUESTID:             ctx.Value(utils.XREQUESTID),
		"gitLabOrganizationFullPath": gitLabOrganizationFullPath,
	}

	log.WithFields(f).Debugf("fetching gitlab group/organization using full path: %s", gitLabOrganizationFullPath)
	dbModel, err := s.repo.GetGitLabOrganizationByFullPath(ctx, gitLabOrganizationFullPath)
	if err != nil {
		return nil, err
	}

	if dbModel == nil {
		return nil, nil
	}
	return common.ToModel(dbModel), nil
}

// GetGitLabOrganizationByURL returns the GitLab group/organization using the specified full path
func (s *Service) GetGitLabOrganizationByURL(ctx context.Context, URL string) (*v2Models.GitlabOrganization, error) {
	f := logrus.Fields{
		"functionName":               "v2.gitlab_organizations.service.GetGitLabOrganizationByURL",
		utils.XREQUESTID:             ctx.Value(utils.XREQUESTID),
		"gitLabOrganizationFullPath": URL,
	}

	log.WithFields(f).Debugf("fetching gitlab group/organization using url: %s", URL)
	dbModel, err := s.repo.GetGitLabOrganizationByURL(ctx, URL)
	if err != nil {
		return nil, err
	}

	if dbModel == nil {
		return nil, nil
	}
	return common.ToModel(dbModel), nil
}

// GetGitLabOrganizationByGroupID returns the GitLab group/organization using the specified group ID
func (s *Service) GetGitLabOrganizationByGroupID(ctx context.Context, gitLabGroupID int64) (*v2Models.GitlabOrganization, error) {
	f := logrus.Fields{
		"functionName":   "v2.gitlab_organizations.service.GetGitLabOrganizationByGroupID",
		utils.XREQUESTID: ctx.Value(utils.XREQUESTID),
		"gitLabGroupID":  gitLabGroupID,
	}

	log.WithFields(f).Debugf("fetching gitlab group/organization using group ID: %d", gitLabGroupID)
	dbModel, err := s.repo.GetGitLabOrganizationByExternalID(ctx, gitLabGroupID)
	if err != nil {
		return nil, err
	}

	if dbModel == nil {
		return nil, nil
	}

	return common.ToModel(dbModel), nil
}

// GetGitLabOrganizations returns the complete list of GitLab groups/organizations
func (s *Service) GetGitLabOrganizations(ctx context.Context) (*v2Models.GitlabProjectOrganizations, error) {
	gitLabOrganizations, err := s.repo.GetGitLabOrganizations(ctx)
	if err != nil {
		return nil, err
	}

	// Our response model
	out := &v2Models.GitlabProjectOrganizations{
		List: s.toGitLabProjectOrganizationList(ctx, gitLabOrganizations),
	}

	return out, nil
}

// GetGitLabOrganizationsEnabled returns the list of GitLab groups/organizations that are enabled
func (s *Service) GetGitLabOrganizationsEnabled(ctx context.Context) (*v2Models.GitlabProjectOrganizations, error) {
	gitLabOrganizations, err := s.repo.GetGitLabOrganizationsEnabled(ctx)
	if err != nil {
		return nil, err
	}

	// Our response model
	out := &v2Models.GitlabProjectOrganizations{
		List: s.toGitLabProjectOrganizationList(ctx, gitLabOrganizations),
	}

	return out, nil
}

// GetGitLabOrganizationsEnabledWithAutoEnabled returns the list of GitLab groups/organizations that are enabled with the auto enabled flag set to true
func (s *Service) GetGitLabOrganizationsEnabledWithAutoEnabled(ctx context.Context) (*v2Models.GitlabProjectOrganizations, error) {
	gitLabOrganizations, err := s.repo.GetGitLabOrganizationsEnabledWithAutoEnabled(ctx)
	if err != nil {
		return nil, err
	}

	// Our response model
	out := &v2Models.GitlabProjectOrganizations{
		List: s.toGitLabProjectOrganizationList(ctx, gitLabOrganizations),
	}

	return out, nil
}

// GetGitLabGroupMembers gets group members
func (s *Service) GetGitLabGroupMembers(ctx context.Context, groupID string) (*v2Models.GitlabGroupMembersList, error) {
	f := logrus.Fields{
		"functionName":   "v2.gitlab_organizations.service.GetGitLabGroupMembers",
		utils.XREQUESTID: ctx.Value(utils.XREQUESTID),
		"groupID":        groupID,
	}
	groupMemberList := make([]*v2Models.GitlabGroupMember, 0)
	gitlabOrg, err := s.GetGitLabOrganization(ctx, groupID)
	if err != nil {
		log.WithFields(f).WithError(err).Warn("unable to fetch gitlab details")
		return nil, err
	}

	if gitlabOrg != nil {
		oauthResponse, err := s.RefreshGitLabOrganizationAuth(ctx, common.ToCommonModel(gitlabOrg))
		if err != nil {
			log.WithFields(f).WithError(err).Warn("unable to refresh gitlab auth")
			return nil, err
		}
		glClient, clientErr := gitlabApi.NewGitlabOauthClient(*oauthResponse, s.gitLabApp)
		if clientErr != nil {
			log.WithFields(f).WithError(clientErr).Warn("problem getting gitLabClient")
			return nil, clientErr
		}

		members, err := gitlabApi.ListGroupMembers(ctx, glClient, int(gitlabOrg.OrganizationExternalID))
		if err != nil {
			log.WithFields(f).WithError(err).Warn("unable to get group members list")
			return nil, err
		}

		if len(members) > 0 {
			for _, member := range members {
				groupMemberList = append(groupMemberList, &v2Models.GitlabGroupMember{
					Name:     member.Name,
					ID:       strconv.Itoa(member.ID),
					Username: member.Username,
				})
			}
		}

	}

	log.WithFields(f).Debugf("Members: %+v ", groupMemberList)

	return &v2Models.GitlabGroupMembersList{
		List: groupMemberList,
	}, nil
}

// GetGitLabOrganizationsByProjectSFID returns a collection of GitLab organizations based on the specified project SFID value
func (s *Service) GetGitLabOrganizationsByProjectSFID(ctx context.Context, projectSFID string) (*v2Models.GitlabProjectOrganizations, error) {
	f := logrus.Fields{
		"functionName":   "v2.gitlab_organizations.service.GetGitLabOrganizationsByProjectSFID",
		utils.XREQUESTID: ctx.Value(utils.XREQUESTID),
		"projectSFID":    projectSFID,
	}

	psc := v2ProjectService.GetClient()
	log.WithFields(f).Debug("loading project details from the project service...")
	projectServiceRecord, err := psc.GetProject(projectSFID)
	if err != nil {
		log.WithFields(f).WithError(err).Warn("problem loading project details from the project service")
		return nil, err
	}

	var parentProjectSFID string
	if utils.IsProjectHasRootParent(projectServiceRecord) {
		parentProjectSFID = projectSFID
	} else {
		parentProjectSFID = utils.StringValue(projectServiceRecord.Parent)
	}
	f["parentProjectSFID"] = parentProjectSFID
	log.WithFields(f).Debug("located parentProjectID...")

	// Load the GitLab Organization and Repository details - result will be missing CLA Group info and ProjectSFID details
	pcg, pcgErr := s.claGroupRepository.GetClaGroupIDForProject(ctx, projectSFID)
	if err != nil {
		if pcgErr == projects_cla_groups.ErrProjectNotAssociatedWithClaGroup {
			log.WithFields(f).Warnf("unable to locate project CLA Group mapping for project SFID: %s, error: %+v", projectSFID, pcgErr)
		} else {
			log.WithFields(f).WithError(pcgErr).Warnf("unable to load project CLA group for project SFID: %s", projectSFID)
			return nil, pcgErr
		}
	}

	orgList := &v2Models.GitlabOrganizations{
		List: make([]*v2Models.GitlabOrganization, 0),
<<<<<<< HEAD
	}

	if pcg != nil && pcg.FoundationSFID != "" {
		log.WithFields(f).Debugf("loading Gitlab organizations for foundationSFID: %s", pcg.FoundationSFID)
		orgList, err = s.repo.GetGitLabOrganizationsByFoundationSFID(ctx, pcg.FoundationSFID)
		if err != nil {
			log.WithFields(f).WithError(err).Warn("problem loading gitlab organizations from the project service")
			return nil, err
		}
		log.WithFields(f).Debugf("loaded %d Gitlab organizations for foundationSFID: %s", len(orgList.List), pcg.FoundationSFID)
	} else {
		log.WithFields(f).Debugf("loading Gitlab organizations for projectSFID: %s", projectSFID)
		orgList, err = s.repo.GetGitLabOrganizationsByProjectSFID(ctx, projectSFID)
		if err != nil {
			log.WithFields(f).WithError(err).Warn("problem loading gitlab organizations from the project service")
			return nil, err
		}
		log.WithFields(f).Debugf("loaded %d Gitlab organizations for projectSFID: %s", len(orgList.List), projectSFID)
	}

=======
	}

	if pcg != nil && pcg.FoundationSFID != "" {
		log.WithFields(f).Debugf("loading Gitlab organizations for foundationSFID: %s", pcg.FoundationSFID)
		orgList, err = s.repo.GetGitLabOrganizationsByFoundationSFID(ctx, pcg.FoundationSFID)
		if err != nil {
			log.WithFields(f).WithError(err).Warn("problem loading gitlab organizations from the project service")
			return nil, err
		}
		log.WithFields(f).Debugf("loaded %d Gitlab organizations for foundationSFID: %s", len(orgList.List), pcg.FoundationSFID)
	} else {
		log.WithFields(f).Debugf("loading Gitlab organizations for projectSFID: %s", projectSFID)
		orgList, err = s.repo.GetGitLabOrganizationsByProjectSFID(ctx, projectSFID)
		if err != nil {
			log.WithFields(f).WithError(err).Warn("problem loading gitlab organizations from the project service")
			return nil, err
		}
		log.WithFields(f).Debugf("loaded %d Gitlab organizations for projectSFID: %s", len(orgList.List), projectSFID)
	}

>>>>>>> 47aed4ad
	log.WithFields(f).Debugf("GitLab Organizations: %+v ", orgList)

	// Our response model
	out := &v2Models.GitlabProjectOrganizations{
		List: s.toGitLabProjectOrganizationList(ctx, orgList),
	}

	return out, nil
}

// RefreshGitLabOrganizationAuth refreshes the GitLab organization auth token in case of expired token
func (s *Service) RefreshGitLabOrganizationAuth(ctx context.Context, gitLabOrg *common.GitLabOrganization) (*string, error) {
	f := logrus.Fields{
		"functionName":   "v2.gitlab_organizations.service.RefreshGitLabOrganizationAuth",
		utils.XREQUESTID: ctx.Value(utils.XREQUESTID),
	}
	var gitLabAuthResponse string
	var err error

	// decrypt oauthResponse
	decryptedOauthResponse, err := gitlabApi.DecryptAuthInfo(gitLabOrg.AuthInfo, s.gitLabApp)
	if err != nil {
		log.WithFields(f).WithError(err).Warn("problem decrypting oauthResponse")
		return nil, err
	}

	log.WithFields(f).Debugf("AuthExpirationTime: %d", gitLabOrg.AuthExpirationTime)
	expireTime := time.Unix(int64(gitLabOrg.AuthExpirationTime), 0)
	log.WithFields(f).Debugf("expiring time: %+v, current time: %v", utils.TimeToString(expireTime), utils.TimeToString(time.Now()))

	timeBuffer := 30 * time.Second

	// If the current time (minus a small buffer/window) is AFTER the expiration time, refresh the token
	if gitLabOrg.AuthExpirationTime == 0 || time.Now().Add(timeBuffer).After(expireTime) {
		log.WithFields(f).Debugf("refreshing gitlab auth token - now + buffer: %v - expiration: %v", time.Now().Add(timeBuffer), expireTime)
		refreshOauthResponse, err := gitlabApi.RefreshOauthToken(decryptedOauthResponse.RefreshToken)
		if err != nil {
			log.WithFields(f).WithError(err).Warn("problem refreshing token")
			return nil, err
		}
		log.WithFields(f).Debugf("refreshed oauthResponse: %+v - expiration in: %d seconds", refreshOauthResponse, refreshOauthResponse.ExpiresIn)

		// convert the expiration as number of seconds to a unix timestamp
		authExpiryTime := time.Now().Add(time.Duration(refreshOauthResponse.ExpiresIn) * time.Second).Unix()

		// encrypt oauthResponse
		gitLabAuthResponse, err = gitlabApi.EncryptAuthInfo(refreshOauthResponse, s.gitLabApp)
		if err != nil {
			log.WithFields(f).WithError(err).Warn("problem encrypting oauthResponse")
			return nil, err
		}

		log.WithFields(f).Debug("encrypted oauthResponse: ", gitLabAuthResponse)

		err = s.repo.UpdateGitLabOrganizationAuth(ctx, gitLabOrg.OrganizationID, int(gitLabOrg.ExternalGroupID), authExpiryTime, gitLabAuthResponse, gitLabOrg.OrganizationName, gitLabOrg.OrganizationFullPath, gitLabOrg.OrganizationURL)
		if err != nil {
			log.WithFields(f).WithError(err).Warn("problem updating gitlab organization auth")
			return nil, err
		}
	} else {
		log.WithFields(f).Debug("using existing gitlab auth token")
		gitLabAuthResponse = gitLabOrg.AuthInfo
	}

	return &gitLabAuthResponse, nil
}

func (s *Service) toGitLabProjectOrganizationList(ctx context.Context, dbModels *v2Models.GitlabOrganizations) []*v2Models.GitlabProjectOrganization {
	f := logrus.Fields{
		"functionName":   "v2.gitlab_organizations.service.toGitLabProjectOrganizationList",
		utils.XREQUESTID: ctx.Value(utils.XREQUESTID),
	}

	var response []*v2Models.GitlabProjectOrganization
	log.WithFields(f).Debugf("converting %d GitLab organizations to response model", len(dbModels.List))

	orgMap := make(map[string]*v2Models.GitlabProjectOrganization)
	for _, org := range dbModels.List {
		autoEnabledCLAGroupName := ""
		if org.AutoEnabledClaGroupID != "" {
			log.WithFields(f).Debugf("loading CLA Group by ID: %s to obtain the name for GitLab auth enabled CLA Group response", org.AutoEnabledClaGroupID)
			claGroupMode, claGroupLookupErr := s.claGroupRepository.GetCLAGroup(ctx, org.AutoEnabledClaGroupID)
			if claGroupLookupErr != nil {
				log.WithFields(f).WithError(claGroupLookupErr).Warnf("Unable to lookup CLA Group by ID: %s", org.AutoEnabledClaGroupID)
			}
			if claGroupMode != nil {
				autoEnabledCLAGroupName = claGroupMode.ProjectName
			}
		}

		log.WithFields(f).Debugf("loading GitLab organization by organization ID: %s", org.OrganizationID)
		orgDetailed, orgErr := s.repo.GetGitLabOrganization(ctx, org.OrganizationID)
		if orgErr != nil {
			log.WithFields(f).Errorf("fetching gitlab org failed : %s : %v", org.OrganizationID, orgErr)
			continue
		}

		log.WithFields(f).Debugf("filtering repositories based on group path: %s", org.OrganizationFullPath)
		repoList, repoErr := s.v2GitRepoService.GitLabGetRepositoriesByNamePrefix(ctx, fmt.Sprintf("%s/", org.OrganizationFullPath))
		if repoErr != nil {
			if _, ok := repoErr.(*utils.GitLabRepositoryNotFound); ok {
				log.WithFields(f).Debugf("no GitLab repositories onboarded for group/organization : %s", org.OrganizationFullPath)
				repoErr = nil // ignore error
			} else {
				log.WithFields(f).WithError(repoErr).Debugf("unexpected error while fetching GitLab group repositories for group/organization path: %s, error type: %T, error: %v", org.OrganizationFullPath, repoErr, repoErr)
			}
		}

		rorg := &v2Models.GitlabProjectOrganization{
			AutoEnabled:             org.AutoEnabled,
			AutoEnableClaGroupID:    org.AutoEnabledClaGroupID,
			AutoEnabledClaGroupName: strings.TrimSpace(autoEnabledCLAGroupName),
			ProjectSfid:             org.ProjectSfid,
			ParentProjectSfid:       org.OrganizationSfid,
			OrganizationName:        org.OrganizationName,
			OrganizationURL:         org.OrganizationURL,
			OrganizationFullPath:    org.OrganizationFullPath,
			OrganizationExternalID:  org.OrganizationExternalID,
			InstallationURL:         buildInstallationURL(org.OrganizationID, orgDetailed.AuthState),
			BranchProtectionEnabled: org.BranchProtectionEnabled,
			ConnectionStatus:        "",                                    // updated below
			Repositories:            []*v2Models.GitlabProjectRepository{}, // updated below
		}

		if orgDetailed.AuthInfo == "" {
			rorg.ConnectionStatus = utils.NoConnection
		} else {
			if repoErr != nil {
				log.WithFields(f).Warnf("initializing gitlab client for gitlab org: %s failed : %v", org.OrganizationID, repoErr)
				rorg.ConnectionStatus = utils.ConnectionFailure
				rorg.ConnectionStatusMessage = repoErr.Error()
			} else {
				// We've been authenticated by the user - great, see if we can determine the list of repos...
				oauthResponse, err := s.RefreshGitLabOrganizationAuth(ctx, orgDetailed)
				if err != nil {
					log.WithFields(f).Warnf("refreshing gitlab auth for gitlab org: %s failed : %v", org.OrganizationID, err)
					rorg.ConnectionStatus = utils.ConnectionFailure
					rorg.ConnectionStatusMessage = err.Error()
					oauthResponse = &orgDetailed.AuthInfo
				} else {
					rorg.ConnectionStatus = utils.Connected
					rorg.ConnectionStatusMessage = "Connected"
				}

				glClient, clientErr := gitlabApi.NewGitlabOauthClient(*oauthResponse, s.gitLabApp)
				if clientErr != nil {
					log.WithFields(f).Warnf("using gitlab client for gitlab group id: %d, internal group/org ID: %s failed: %v", org.OrganizationExternalID, org.OrganizationID, clientErr)
					rorg.ConnectionStatus = utils.ConnectionFailure
					rorg.ConnectionStatusMessage = clientErr.Error()
				} else {
					rorg.Repositories = s.updateRepositoryStatus(glClient, toGitLabProjectResponse(repoList))

					user, _, userErr := glClient.Users.CurrentUser()
					if userErr != nil {
						log.WithFields(f).Warnf("using gitlab client for gitlab org: %s failed : %v", org.OrganizationID, userErr)
						rorg.ConnectionStatus = utils.ConnectionFailure
						rorg.ConnectionStatusMessage = userErr.Error()
					} else {
						log.WithFields(f).Debugf("connected to user : %s for gitlab org : %s", user.Name, org.OrganizationID)
						rorg.ConnectionStatus = utils.Connected
					}
				}
			}
		}

		orgMap[org.OrganizationName] = rorg
		response = append(response, rorg)
	}

	// Sort everything nicely
	sort.Slice(response, func(i, j int) bool {
		return strings.ToLower(response[i].OrganizationName) < strings.ToLower(response[j].OrganizationName)
	})
	for _, projectOrganization := range response {
		sort.Slice(projectOrganization.Repositories, func(i, j int) bool {
			return strings.ToLower(projectOrganization.Repositories[i].RepositoryName) < strings.ToLower(projectOrganization.Repositories[j].RepositoryName)
		})
	}

	return response
}

// GetGitLabOrganizationByState returns the GitLab organization by the auth state
func (s *Service) GetGitLabOrganizationByState(ctx context.Context, gitLabOrganizationID, authState string) (*v2Models.GitlabOrganization, error) {
	f := logrus.Fields{
		"functionName":         "v2.gitlab_organizations.service.GetGitLabOrganization",
		utils.XREQUESTID:       ctx.Value(utils.XREQUESTID),
		"gitLabOrganizationID": gitLabOrganizationID,
		"authState":            authState,
	}

	log.WithFields(f).Debugf("fetching gitlab organization for gitlab org id : %s", gitLabOrganizationID)
	dbModel, err := s.repo.GetGitLabOrganization(ctx, gitLabOrganizationID)
	if err != nil {
		return nil, err
	}

	if dbModel.AuthState != authState {
		return nil, fmt.Errorf("auth state doesn't match")
	}

	return common.ToModel(dbModel), nil
}

// UpdateGitLabOrganizationAuth updates the GitLab organization authentication information
func (s *Service) UpdateGitLabOrganizationAuth(ctx context.Context, gitLabOrganizationID string, oauthResp *gitlabApi.OauthSuccessResponse, authExpiryTime int64) error {
	f := logrus.Fields{
		"functionName":         "v2.gitlab_organizations.service.UpdateGitLabOrganizationAuth",
		utils.XREQUESTID:       ctx.Value(utils.XREQUESTID),
		"gitLabOrganizationID": gitLabOrganizationID,
	}

	log.WithFields(f).Debugf("updating gitlab org auth")
	authInfoEncrypted, err := gitlabApi.EncryptAuthInfo(oauthResp, s.gitLabApp)
	if err != nil {
		return fmt.Errorf("encrypt failed : %v", err)
	}

	gitLabOrgModel, err := s.GetGitLabOrganizationByID(ctx, gitLabOrganizationID)
	if err != nil {
		return fmt.Errorf("gitlab organization lookup error: %+v", err)
	}

	// Get a reference to the GitLab client
	gitLabClient, err := gitlabApi.NewGitlabOauthClientFromAccessToken(oauthResp.AccessToken)
	if err != nil {
		return fmt.Errorf("initializing gitlab client : %v", err)
	}

	// Query the groups list
	groupsWithMaintainerPerms, groupListErr := gitlabApi.GetGroupsListAll(ctx, gitLabClient, goGitLab.MaintainerPermissions)
	if groupListErr != nil {
		return groupListErr
	}

	for _, g := range groupsWithMaintainerPerms {
		// If we have an external group ID or a full path...
		if (gitLabOrgModel.ExternalGroupID > 0 && g.ID == gitLabOrgModel.ExternalGroupID) ||
			(gitLabOrgModel.OrganizationFullPath != "" && g.FullPath == gitLabOrgModel.OrganizationFullPath) {

			updateGitLabOrgErr := s.repo.UpdateGitLabOrganizationAuth(ctx, gitLabOrganizationID, g.ID, authExpiryTime, authInfoEncrypted, g.Name, g.FullPath, g.WebURL)
			if updateGitLabOrgErr != nil {
				return updateGitLabOrgErr
			}

			log.WithFields(f).Debugf("fetching updated GitLab group/organization record which should now have all the details")
			updatedOrgDBModel, getErr := s.repo.GetGitLabOrganization(ctx, gitLabOrganizationID)
			if getErr != nil {
				return getErr
			}

			log.WithFields(f).Debugf("adding GitLab repositories for this group/organization")
			_, err = s.v2GitRepoService.GitLabAddRepositoriesByApp(ctx, updatedOrgDBModel)
			if err != nil {
				return err
			}

			return nil
		}
	}

	msg := ""
	if gitLabOrgModel.ExternalGroupID > 0 {
		msg = fmt.Sprintf("external ID: %d", gitLabOrgModel.ExternalGroupID)
	} else if gitLabOrgModel.OrganizationFullPath != "" {
		msg = fmt.Sprintf("full path: '%s'", gitLabOrgModel.OrganizationFullPath)
	}

	return fmt.Errorf("unable to locate the provided GitLab group by %s using the provided permissions - discovered %d groups where user has maintainer or above permissions",
		msg, len(groupsWithMaintainerPerms))
}

// UpdateGitLabOrganization updates the GitLab organization
func (s *Service) UpdateGitLabOrganization(ctx context.Context, input *common.GitLabAddOrganization) error {
	// check if valid cla group id is passed
	if input.AutoEnabledClaGroupID != "" {
		if _, err := s.claGroupRepository.GetCLAGroupNameByID(ctx, input.AutoEnabledClaGroupID); err != nil {
			return err
		}
	}

	return s.repo.UpdateGitLabOrganization(ctx, input, true)
}

// DeleteGitLabOrganizationByFullPath deletes the specified GitLab organization by full path
func (s *Service) DeleteGitLabOrganizationByFullPath(ctx context.Context, projectSFID string, gitLabOrgFullPath string) error {
	f := logrus.Fields{
		"functionName":      "v2.gitlab_organizations.service.DeleteGitLabOrganizationByFullPath",
		utils.XREQUESTID:    ctx.Value(utils.XREQUESTID),
		"projectSFID":       projectSFID,
		"gitLabOrgFullPath": gitLabOrgFullPath,
	}

	// Check for enabled repos...
	repoList, getRepListErr := s.v2GitRepoService.GitLabGetRepositoriesByProjectSFID(ctx, projectSFID)
	if getRepListErr != nil {
		// If nothing to delete...
		if _, ok := getRepListErr.(*utils.GitLabRepositoryNotFound); ok {
			log.WithFields(f).Debugf("no repositories found under GitLab group/organization: %s", gitLabOrgFullPath)
		} else {
			return getRepListErr
		}
	}

	// Check to see if we still have enabled repos belonging to this GitLab organization/group
	var enabledRepoList []string
	if repoList != nil && len(repoList.List) > 0 {
		for _, repo := range repoList.List {
			if strings.HasPrefix(repo.RepositoryName, gitLabOrgFullPath) && repo.Enabled {
				enabledRepoList = append(enabledRepoList, repo.RepositoryName)
			}
		}
	}

	if len(enabledRepoList) > 0 {
		return fmt.Errorf("the following repositories are still enabled under the GitLab Group/Organization: %s - %s", gitLabOrgFullPath, strings.Join(enabledRepoList, ","))
	}

	// First delete the GitLab project/repos
	log.WithFields(f).Debugf("deleting GitLab repos under group: %s", gitLabOrgFullPath)
	repoDeleteErr := s.v2GitRepoService.GitLabDeleteRepositories(ctx, gitLabOrgFullPath)
	if repoDeleteErr != nil {
		log.WithFields(f).WithError(repoDeleteErr).Warnf("problem deleting GitLab repos under group: %s", gitLabOrgFullPath)
		return repoDeleteErr
	}

	return s.repo.DeleteGitLabOrganizationByFullPath(ctx, projectSFID, gitLabOrgFullPath)
}

// InitiateSignRequest initiates sign request and returns easy cla redirect url
func (s *Service) InitiateSignRequest(ctx context.Context, req *http.Request, gitlabClient *goGitLab.Client, repositoryID, mergeRequestID, originURL, contributorBaseURL string, eventService events.Service) (*string, error) {
	f := logrus.Fields{
		"functionName":   "v2.gitlab_organizations.service.InitiateSignRequest",
		"repositoryID":   repositoryID,
		"mergeRequestID": mergeRequestID,
		"originURL":      originURL,
	}

	claUser, err := s.getOrCreateUser(ctx, gitlabClient, eventService)
	if err != nil {
		msg := fmt.Sprintf("unable to get or create user : %+v ", err)
		log.WithFields(f).Warn(msg)
		return nil, err
	}

	repoIDInt, err := strconv.Atoi(repositoryID)
	if err != nil {
		msg := fmt.Sprintf("unable to convert GitlabRepoID: %s to int", repositoryID)
		log.WithFields(f).Warn(msg)
		return nil, err
	}

	log.WithFields(f).Debugf("getting gitlab repository for: %d", repoIDInt)
	gitlabRepo, err := s.v2GitRepoService.GitLabGetRepositoryByExternalID(ctx, int64(repoIDInt))
	if err != nil {
		msg := fmt.Sprintf("unable to find repository by ID: %s , error: %+v ", repositoryID, err)
		log.WithFields(f).Warn(msg)
		return nil, err
	}

	type StoreValue struct {
		UserID         string `json:"user_id"`
		ProjectID      string `json:"project_id"`
		RepositoryID   string `json:"repository_id"`
		MergeRequestID string `json:"merge_request_id"`
		ReturnURL      string `json:"return_url"`
	}

	log.WithFields(f).Debugf("setting active signature metadata: claUser: %+v, repository: %+v", claUser, gitlabRepo)
	// set active signature metadata to track the user signing process
	key := fmt.Sprintf("active_signature:%s", claUser.UserID)
	storeValue := StoreValue{
		UserID:         claUser.UserID,
		ProjectID:      gitlabRepo.RepositoryClaGroupID,
		RepositoryID:   repositoryID,
		MergeRequestID: mergeRequestID,
		ReturnURL:      originURL,
	}

	log.WithFields(f).Debugf("active signature metadata: %+v", storeValue)

	json_data, err := json.Marshal(storeValue)
	if err != nil {
		msg := fmt.Sprintf("unable to marshall storeValue object: %+v", storeValue)
		log.WithFields(f).Warn(msg)
		return nil, err
	}
	expire := time.Now().AddDate(0, 0, 1).Unix()
	log.WithFields(f).Debugf("setting expiry for active signature data to : %d", expire)
	log.WithFields(f).Debugf("json data: %s", string(json_data))

	activeSigErr := s.storeRepo.SetActiveSignatureMetaData(ctx, key, expire, string(json_data))
	if activeSigErr != nil {
		log.WithFields(f).WithError(err).Warn("unable to save signature metadata")
		return nil, activeSigErr
	}

	params := "redirect=" + url.QueryEscape(originURL)
	consoleURL := fmt.Sprintf("https://%s/#/cla/project/%s/user/%s?%s", contributorBaseURL, gitlabRepo.RepositoryClaGroupID, claUser.UserID, params)
	_, err = http.Get(consoleURL)

	if err != nil {
		msg := fmt.Sprintf("unable to redirect to : %s , error: %+v ", consoleURL, err)
		log.WithFields(f).Warn(msg)
		return nil, err
	}
	var signatureID string
	icla, signErr := s.signatureRepo.GetIndividualSignature(ctx, gitlabRepo.RepositoryClaGroupID, claUser.UserID, aws.Bool(false), aws.Bool(true))
	if signErr != nil {
		log.WithFields(f).WithError(signErr).Warnf("problem checking for ICLA signature for user: %s", claUser.UserID)
	}
	if icla != nil && icla.SignatureID != "" {
		log.WithFields(f).Infof("loaded individual signature id: %s for claGroupID: %s and UserID: %s", icla.SignatureID, gitlabRepo.RepositoryClaGroupID, claUser.UserID)
		signatureID = icla.SignatureID
	} else {
		log.WithFields(f).Debugf("ICLA signature check failed for user: %+v on project: %s - ICLA not signed", claUser, gitlabRepo.RepositoryClaGroupID)
		if claUser.CompanyID == "" {
			log.WithFields(f).Debugf("user does not have association with any company, can't confirm employee acknoledgement")
			return &consoleURL, nil
		}

		companyID := claUser.CompanyID
		_, err = s.companyRepository.GetCompany(ctx, companyID)
		if err != nil {
			msg := fmt.Sprintf("can't load company record: %s for user: %s (%s), error: %v", companyID, claUser.Username, claUser.UserID, err)
			log.WithFields(f).Errorf(msg)
			return &consoleURL, nil
		}

		corporateSignature, err := s.signatureRepo.GetCorporateSignature(ctx, gitlabRepo.RepositoryClaGroupID, companyID, aws.Bool(false), aws.Bool(true))
		if err != nil {
			msg := fmt.Sprintf("can't load company signature record for company: %s for user : %s (%s), error : %v", companyID, claUser.Username, claUser.UserID, err)
			log.WithFields(f).Errorf(msg)
			return &consoleURL, nil
		}

		if corporateSignature == nil {
			msg := fmt.Sprintf("no corporate signature (CCLA) record found for company : %s ", companyID)
			log.WithFields(f).Errorf(msg)
			return &consoleURL, nil
		}
		log.WithFields(f).Debugf("loaded corporate signature id: %s for claGroupID: %s and companyID: %s", corporateSignature.SignatureID, gitlabRepo.RepositoryClaGroupID, companyID)
		signatureID = corporateSignature.SignatureID
	}
	err = s.signatureRepo.ActivateSignature(ctx, signatureID)
	if err != nil {
		msg := fmt.Sprintf("found error on Activate Signature error : %s", err.Error())
		log.WithFields(f).Errorf(msg)
	}
	return &consoleURL, nil
}

func (s *Service) getOrCreateUser(ctx context.Context, gitlabClient *goGitLab.Client, eventsService events.Service) (*models.User, error) {

	f := logrus.Fields{
		"functionName": "v2.gitlab_sign.service.getOrCreateUser",
	}

	gitlabUser, _, err := gitlabClient.Users.CurrentUser()
	if err != nil {
		log.WithFields(f).Debugf("getting gitlab current user for failed : %v ", err)
		return nil, err
	}

	claUser, err := s.userService.GetUserByGitlabID(gitlabUser.ID)
	if err != nil {
		log.WithFields(f).Debugf("unable to get CLA user by github ID: %d , error: %+v ", gitlabUser.ID, err)
		log.WithFields(f).Infof("creating user record for gitlab user : %+v ", gitlabUser)
		user := &models.User{
			GitlabID:       fmt.Sprintf("%d", gitlabUser.ID),
			GitlabUsername: gitlabUser.Username,
			Emails:         []string{gitlabUser.Email},
			Username:       gitlabUser.Name,
		}

		var userErr error
		claUser, userErr = s.userService.CreateUser(user, nil)
		if userErr != nil {
			log.WithFields(f).WithError(userErr).Warnf("unable to create user with details : %+v", user)
			return nil, userErr
		}

		// Log the event
		eventsService.LogEvent(&events.LogEventArgs{
			EventType: events.UserCreated,
			UserID:    user.UserID,
			UserModel: user,
			EventData: &events.UserCreatedEventData{},
		})
		return claUser, nil
	}
	return claUser, nil
}

func buildInstallationURL(gitlabOrgID string, authStateNonce string) *strfmt.URI {
	base := "https://gitlab.com/oauth/authorize"
	c := config.GetConfig()
	state := fmt.Sprintf("%s:%s", gitlabOrgID, authStateNonce)

	params := url.Values{}
	params.Add("client_id", c.Gitlab.AppClientID)
	params.Add("redirect_uri", c.Gitlab.RedirectURI)
	//params.Add("redirect_uri", "http://localhost:8080/v4/gitlab/oauth/callback")
	params.Add("response_type", "code")
	params.Add("state", state)
	params.Add("scope", "api read_user read_api read_repository write_repository email")

	installationURL := strfmt.URI(base + "?" + params.Encode())
	return &installationURL
}

func toGitLabProjectResponse(gitLabListRepos *v2Models.GitlabRepositoriesList) []*v2Models.GitlabProjectRepository {
	f := logrus.Fields{
		"functionName": "v2.gitlab_organizations.service.toGitLabProjectResponse",
	}

	if gitLabListRepos == nil {
		return []*v2Models.GitlabProjectRepository{}
	}

	var repoList []*v2Models.GitlabProjectRepository
	for _, repo := range gitLabListRepos.List {
		parentProjectSFID, err := projectService.GetClient().GetParentProject(repo.RepositoryProjectSfid)
		if err != nil {
			log.WithFields(f).Warnf("unable to lookup project parent SFID using SFID: %s", repo.RepositoryProjectSfid)
		}

		repoList = append(repoList, &v2Models.GitlabProjectRepository{
			ClaGroupID: repo.RepositoryClaGroupID,
			//ConnectionStatus:   "", // set via another function
			Enabled:            repo.Enabled,
			ParentProjectID:    parentProjectSFID,
			ProjectID:          repo.RepositoryProjectSfid,
			RepositoryGitlabID: repo.RepositoryExternalID,
			RepositoryID:       repo.RepositoryID,
			RepositoryName:     repo.RepositoryName,
			RepositoryFullPath: repo.RepositoryFullPath,
			RepositoryURL:      repo.RepositoryURL,
		})
	}

	return repoList
}

// updateRepositoryStatus is a helper function to set/add the repository connection status
func (s *Service) updateRepositoryStatus(glClient *goGitLab.Client, gitLabProjectRepos []*v2Models.GitlabProjectRepository) []*v2Models.GitlabProjectRepository {
	f := logrus.Fields{
		"functionName": "v2.gitlab_organizations.service.updateRepositoryStatus",
	}

	if gitLabProjectRepos == nil {
		return []*v2Models.GitlabProjectRepository{}
	}

	type responseChannelModel struct {
		RepositoryExternalID int64
		ConnectionStatus     string
		Error                error
	}
	// A channel for the responses from the go routines
	responseChannel := make(chan responseChannelModel)

	opts := &goGitLab.GetProjectOptions{}
	for _, repo := range gitLabProjectRepos {
		// Create a go routine to this concurrently
		go func(glClient *goGitLab.Client, repo *v2Models.GitlabProjectRepository) {
			projectModel, resp, lookupErr := glClient.Projects.GetProject(int(repo.RepositoryGitlabID), opts) // OK to convert int64 to int as it is the ID and probably should be typed as a int anyway
			if lookupErr != nil {
				log.WithFields(f).WithError(lookupErr).Warnf("problem loading GitLab project by external ID: %d, error: %v", repo.RepositoryGitlabID, lookupErr)
				repo.ConnectionStatus = utils.ConnectionFailure
				responseChannel <- responseChannelModel{
					RepositoryExternalID: repo.RepositoryGitlabID,
					ConnectionStatus:     utils.ConnectionFailure,
					Error:                lookupErr,
				}
				return
			}
			if resp.StatusCode < 200 || resp.StatusCode > 299 {
				responseBody, readErr := io.ReadAll(resp.Body)
				if readErr != nil {
					log.WithFields(f).WithError(lookupErr).Warnf("problem loading GitLab project by external ID: %d, error: %v", repo.RepositoryGitlabID, readErr)
					responseChannel <- responseChannelModel{
						RepositoryExternalID: repo.RepositoryGitlabID,
						ConnectionStatus:     utils.ConnectionFailure,
						Error:                readErr,
					}
					return
				}
				msg := fmt.Sprintf("problem loading GitLab project by external ID: %d, response code: %d, body: %s", repo.RepositoryGitlabID, resp.StatusCode, responseBody)
				log.WithFields(f).Warnf(msg)
				responseChannel <- responseChannelModel{
					RepositoryExternalID: repo.RepositoryGitlabID,
					ConnectionStatus:     utils.ConnectionFailure,
					Error:                errors.New(msg),
				}
				return
			}

			log.WithFields(f).Debugf("connected to project/repo: %s", projectModel.PathWithNamespace)
			responseChannel <- responseChannelModel{
				RepositoryExternalID: repo.RepositoryGitlabID,
				ConnectionStatus:     utils.Connected,
				Error:                nil,
			}
		}(glClient, repo)
	}

	for i := 0; i < len(gitLabProjectRepos); i++ {
		resp := <-responseChannel
		// Find the matching repo for this response
		for _, repo := range gitLabProjectRepos {
			if repo.RepositoryGitlabID == resp.RepositoryExternalID {
				repo.ConnectionStatus = resp.ConnectionStatus
			}
		}
		if resp.Error != nil {
			log.WithFields(f).Warnf("problem connecting to GitLab repoistory, error: %+v", resp.Error)
		}
	}

	return gitLabProjectRepos
}<|MERGE_RESOLUTION|>--- conflicted
+++ resolved
@@ -416,7 +416,6 @@
 
 	orgList := &v2Models.GitlabOrganizations{
 		List: make([]*v2Models.GitlabOrganization, 0),
-<<<<<<< HEAD
 	}
 
 	if pcg != nil && pcg.FoundationSFID != "" {
@@ -437,28 +436,6 @@
 		log.WithFields(f).Debugf("loaded %d Gitlab organizations for projectSFID: %s", len(orgList.List), projectSFID)
 	}
 
-=======
-	}
-
-	if pcg != nil && pcg.FoundationSFID != "" {
-		log.WithFields(f).Debugf("loading Gitlab organizations for foundationSFID: %s", pcg.FoundationSFID)
-		orgList, err = s.repo.GetGitLabOrganizationsByFoundationSFID(ctx, pcg.FoundationSFID)
-		if err != nil {
-			log.WithFields(f).WithError(err).Warn("problem loading gitlab organizations from the project service")
-			return nil, err
-		}
-		log.WithFields(f).Debugf("loaded %d Gitlab organizations for foundationSFID: %s", len(orgList.List), pcg.FoundationSFID)
-	} else {
-		log.WithFields(f).Debugf("loading Gitlab organizations for projectSFID: %s", projectSFID)
-		orgList, err = s.repo.GetGitLabOrganizationsByProjectSFID(ctx, projectSFID)
-		if err != nil {
-			log.WithFields(f).WithError(err).Warn("problem loading gitlab organizations from the project service")
-			return nil, err
-		}
-		log.WithFields(f).Debugf("loaded %d Gitlab organizations for projectSFID: %s", len(orgList.List), projectSFID)
-	}
-
->>>>>>> 47aed4ad
 	log.WithFields(f).Debugf("GitLab Organizations: %+v ", orgList)
 
 	// Our response model
