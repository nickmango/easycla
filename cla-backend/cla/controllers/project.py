--- conflicted
+++ resolved
@@ -191,33 +191,7 @@
     project_acl_verify(username, project)
     project.delete()
     return {'success': True}
-
-<<<<<<< HEAD
-
-def get_project_repositories(project_id):
-    """
-    Get a project's repositories.
-=======
-def get_project_organizations(project_id):
-    """
-    Get a project's tied organizations.
->>>>>>> 14b35709
-
-    :param project_id: The ID of the project.
-    :type project_id: string
-    """
-    project = get_project_instance()
-    try:
-        project.load(str(project_id))
-    except DoesNotExist as err:
-        return {'errors': {'project_id': str(err)}}
-<<<<<<< HEAD
-    repositories = project.get_project_repositories()
-    return [repository.to_dict() for repository in repositories]
-=======
-    organizations = get_github_organization_instance().get_organization_by_project_id(str(project_id))
-    return [organization.to_dict() for organization in organizations]
->>>>>>> 14b35709
+  
 
 
 def get_project_companies(project_id):
